"""Non-exhaustive list of circuits defined by Qiskit.

Each function returns a QuantumCircuit object, only paramerized by the
number of qubits.
"""
import networkx as nx
import numpy as np
from qiskit import QuantumCircuit
from qiskit.algorithms import AmplificationProblem, Grover
from qiskit.circuit.library import (
    EfficientSU2,
    HiddenLinearFunction,
    QAOAAnsatz,
    QuantumVolume,
)
from qiskit.circuit.library.arithmetic.adders.cdkm_ripple_carry_adder import (
    CDKMRippleCarryAdder,
)
from qiskit.circuit.library.arithmetic.multipliers import RGQFTMultiplier
from qiskit.circuit.library.basis_change import QFT
from qiskit.circuit.library import TwoLocal

depth = 4  # arbitary idk what to set this to


# VQE
def vqe_linear(q):
    """Return a VQE circuit with linear entanglement."""
    # set np random seed
    # np.random.seed(42)
    # apply the ansatz depth times
    vqe_circuit_linear = EfficientSU2(
        num_qubits=q, entanglement="linear", reps=depth * 2
    )
    for param in vqe_circuit_linear.parameters:
        vqe_circuit_linear.assign_parameters(
            {param: np.random.rand()}, inplace=1
        )
    return vqe_circuit_linear


def vqe_full(q):
    """Return a VQE circuit with full entanglement."""
    # set np random seed
    # np.random.seed(42)
    vqe_circuit_full = EfficientSU2(
        num_qubits=q, entanglement="full", reps=depth * 2
    )
    for param in vqe_circuit_full.parameters:
        vqe_circuit_full.assign_parameters(
            {param: np.random.rand()}, inplace=1
        )
    return vqe_circuit_full


# Quantum Volume
def qv(q):
    """Return a Quantum Volume circuit."""
    return QuantumVolume(num_qubits=q, depth=q)


# QFT
def qft(q):
    """Return a QFT circuit."""
    return QFT(q)


# QAOA
def qaoa(q):
    """Return a QAOA circuit."""
    # set np random seed
    # np.random.seed(42)
    qc_mix = QuantumCircuit(q)
    for i in range(0, q):
        qc_mix.rx(np.random.rand(), i)
    # create a random Graph
    G = nx.gnp_random_graph(q, 0.5)  # , seed=42)
    qc_p = QuantumCircuit(q)
    for pair in list(G.edges()):  # pairs of nodes
        qc_p.rzz(2 * np.random.rand(), pair[0], pair[1])
        qc_p.barrier()
    qaoa_qc = QAOAAnsatz(
        cost_operator=qc_p,
        reps=depth,
        initial_state=None,
        mixer_operator=qc_mix,
    )
    return qaoa_qc


# Adder
def adder(q):
    """Return a ripple carry adder circuit."""
    if q % 2 != 0:
        raise ValueError("q must be even")
    add_qc = QuantumCircuit(q).compose(
        CDKMRippleCarryAdder(num_state_qubits=int((q - 1) / 2)), inplace=False
    )
    return add_qc


# Multiplier
def mul(q):
    """Return a rgqft multiplier circuit."""
    if q % 4 != 0:
        raise ValueError("q must be divisible by 4")
    mul_qc = QuantumCircuit(q).compose(
        RGQFTMultiplier(num_state_qubits=int(q / 4)), inplace=False
    )
    return mul_qc


# GHZ
def ghz(q):
    """Return a GHZ circuit."""
    ghz_qc = QuantumCircuit(q)
    ghz_qc.h(0)
    for i in range(1, q):
        ghz_qc.cx(0, i)
    return ghz_qc


# Hidden Linear Function
def hlf(q):
    """Return a Hidden Linear Function circuit."""
    # set np random seed
    # np.random.seed(42)
    # create a random symmetric adjacency matrix
    adj_m = np.random.randint(2, size=(q, q))
    adj_m = adj_m + adj_m.T
    adj_m = np.where(adj_m == 2, 1, adj_m)
    hlf_qc = HiddenLinearFunction(adjacency_matrix=adj_m)
    return hlf_qc


# Grover
def grover(q):
    """Return a Grover circuit."""
    q = int(
        q / 2
    )  # Grover's take so long because of the MCMT, do a smaller circuit
    # set numpy seed
    np.random.seed(42)
    # integer iteration
    oracle = QuantumCircuit(q)
    # mark a random state
    oracle.cz(0, np.random.randint(1, q))
    problem = AmplificationProblem(oracle)
    g = Grover(
        iterations=int(depth / 2)
    )  # takes too long to find SWAPs if too many iters
    grover_qc = g.construct_circuit(problem)
    return grover_qc


# TwoLocal
# CX, iSWAP, sqrt(iSWAP), ECP
# twolocalcnot_n16
# twolocaliswap_n16
# twolocalsqrtiswap_n16
# twolocalecp_n16
from qiskit.circuit.library import TwoLocal, CXGate, iSwapGate
from qiskit.quantum_info.operators import Operator

ecp = QuantumCircuit(2)
ecp.append(iSwapGate().power(1 / 2), [0, 1])
ecp.swap(0, 1)
ecp = ecp.to_gate()


def two_local_function_generator(entanglement_gate, func_name):
    def twolocal(q):
        return TwoLocal(
            num_qubits=q,
            reps=depth,
            rotation_blocks=["rx", "ry"],
            entanglement_blocks=entanglement_gate,
        )

    twolocal.__name__ = func_name
    return twolocal


# Create functions using the generator:
<<<<<<< HEAD
twolocalcnot = two_local_function_generator(CXGate(), "twolocalcnot")
twolocaliswap = two_local_function_generator(iSwapGate(), "twolocaliswap")
twolocalsqrtiswap = two_local_function_generator(
    iSwapGate().power(1 / 2), "twolocalsqrtiswap"
)
twolocalecp = two_local_function_generator(ecp, "twolocalecp")
=======
twolocalcnot = two_local_function_generator(CXGate(), "fullcnot")
twolocaliswap = two_local_function_generator(iSwapGate(), "fulliswap")
twolocalsqiswap = two_local_function_generator(
    iSwapGate().power(1 / 2), "fullsqiswap"
)
twolocalecp = two_local_function_generator(ecp, "fullecp")
>>>>>>> 035ec84b


# List of all available circuits
available_circuits = [
    vqe_full,
    vqe_linear,
    qv,
    qft,
    qaoa,
    adder,
    mul,
    ghz,
    hlf,
    grover,
    twolocalcnot,
    twolocaliswap,
<<<<<<< HEAD
    twolocalsqrtiswap,
=======
    twolocalsqiswap,
>>>>>>> 035ec84b
    twolocalecp,
]<|MERGE_RESOLUTION|>--- conflicted
+++ resolved
@@ -182,22 +182,12 @@
 
 
 # Create functions using the generator:
-<<<<<<< HEAD
 twolocalcnot = two_local_function_generator(CXGate(), "twolocalcnot")
 twolocaliswap = two_local_function_generator(iSwapGate(), "twolocaliswap")
 twolocalsqrtiswap = two_local_function_generator(
     iSwapGate().power(1 / 2), "twolocalsqrtiswap"
 )
 twolocalecp = two_local_function_generator(ecp, "twolocalecp")
-=======
-twolocalcnot = two_local_function_generator(CXGate(), "fullcnot")
-twolocaliswap = two_local_function_generator(iSwapGate(), "fulliswap")
-twolocalsqiswap = two_local_function_generator(
-    iSwapGate().power(1 / 2), "fullsqiswap"
-)
-twolocalecp = two_local_function_generator(ecp, "fullecp")
->>>>>>> 035ec84b
-
 
 # List of all available circuits
 available_circuits = [
@@ -213,10 +203,4 @@
     grover,
     twolocalcnot,
     twolocaliswap,
-<<<<<<< HEAD
-    twolocalsqrtiswap,
-=======
-    twolocalsqiswap,
->>>>>>> 035ec84b
-    twolocalecp,
-]+    twolocalsqrtiswap,